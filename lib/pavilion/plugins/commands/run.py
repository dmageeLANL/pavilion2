--- conflicted
+++ resolved
@@ -127,15 +127,11 @@
         #   - Get sched vars from scheduler.
         #   - Compile variables.
         #
-
-<<<<<<< HEAD
         mb_tracker = MultiBuildTracker()
 
         if args.repeat:
             args.tests = args.tests * args.repeat
 
-=======
->>>>>>> 9a1764e7
         local_builds_only = getattr(args, 'local_builds_only', False)
         wait = getattr(args, 'wait', None)
         report_status = getattr(args, 'status', False)
