"""Print the test results for the given test/suite."""

import datetime
import errno
import io
import pprint
import shutil
from typing import List, IO

from pavilion import cmd_utils
from pavilion import commands
from pavilion import filters
from pavilion import output
from pavilion import result
from pavilion import result_utils
from pavilion.status_file import STATES
from pavilion.test_config import resolver
from pavilion.test_run import (TestRun, TestRunError, TestRunNotFoundError)


class ResultsCommand(commands.Command):
    """Plugin for result printing."""

    def __init__(self):

        super().__init__(
            name="results",
            aliases=['result'],
            description="Displays results from the given tests.",
            short_help="Displays results from the given tests."
        )


    def _setup_arguments(self, parser):

        parser.add_argument(
            "-j", "--json",
            action="store_true", default=False,
            help="Give the results in json."
        )
        group = parser.add_mutually_exclusive_group()
        group.add_argument(
            "-k", "--key", type=str, default='',
            help="Comma separated list of additional result keys to display."
        )
        group.add_argument(
            "-f", "--full", action="store_true", default=False,
            help="Show all result keys."
        )
        parser.add_argument(
            '-r', '--re-run', dest="re_run",
            action='store_true', default=False,
            help="Re-run the results based on the latest version of the test "
                 "configs, though only changes to the 'result' section are "
                 "applied. This will not alter anything in the test's run "
                 "directory; the new results will be displayed but not "
                 "otherwise saved or logged."
        )
        parser.add_argument(
            '-s', '--save',
            action='store_true', default=False,
            help="Save the re-run to the test's results json and log. Will "
                 "not update the general pavilion result log."
        )
        parser.add_argument(
            '-L', '--show-log', action='store_true', default=False,
            help="Also show the result processing log. This is particularly"
                 "useful when re-parsing results, as the log is not saved."
        )

        parser.add_argument(
            "tests",
            nargs="*",
            help="The tests to show the results for. Use 'last' to get the "
                 "results of the last test series you ran on this machine."
        )
        filters.add_test_filter_args(parser)

    def run(self, pav_cfg, args):
        """Print the test results in a variety of formats."""

        test_ids = cmd_utils.arg_filtered_tests(pav_cfg, args, verbose=self.errfile)

        log_file = None
        if args.show_log and args.re_run:
            log_file = io.StringIO()

        if args.re_run:
            if not self.update_results(pav_cfg, test_ids, log_file):
                return errno.EINVAL

        if args.save:
            if not self.update_results(pav_cfg, test_ids, log_file, save=True):
                return errno.EINVAL

        results = result_utils.get_results(pav_cfg, test_ids, self.errfile)

        if args.json or args.full:
            if not results:
                output.fprint("Could not find any matching tests.",
                              color=output.RED, file=self.outfile)
                return errno.EINVAL

            width = shutil.get_terminal_size().columns or 80

            try:
                if args.json:
                    output.json_dump(results, self.outfile)
                else:
                    pprint.pprint(results,  # ext-print: ignore
                                  stream=self.outfile, width=width,
                                  compact=True)
            except OSError:
                # It's ok if this fails. Generally means we're piping to
                # another command.
                pass

        else:
<<<<<<< HEAD
            fields = result_utils.BASE_FIELDS + args.key.replace(',',' ').split()
=======
            fields = result_utils.BASE_FIELDS + args.key
>>>>>>> dmagee/dmagee/parallel_results

            output.draw_table(
                outfile=self.outfile,
                field_info={
                    'started': {'transform': output.get_relative_timestamp},
                    'finished': {'transform': output.get_relative_timestamp},
                },
                fields=fields,
                rows=results,
                title="Test Results"
            )

        if args.show_log:
            if log_file is not None:
                output.fprint(log_file.getvalue(), file=self.outfile,
                              color=output.GREY)
            else:
                for test_log in results:
                    output.fprint("\nResult logs for test {}\n"
                                  .format(test_log['name']), file=self.outfile)
                    if test_log['results_log'].exists():
                        with test_log['results_log'].open() as log_file:
                            output.fprint(
                                log_file.read(), color=output.GREY,
                                file=self.outfile)
                    else:
                        output.fprint("<log file missing>", file=self.outfile,
                                      color=output.YELLOW)

        return 0

    def update_results(self, pav_cfg: dict, test_ids: List[int],
                       log_file: IO[str], save: bool = False) -> bool:
        """Update each of the given tests with the result section from the
        current version of their configs. Then rerun result processing and
        update the results in the test object (but change nothing on disk).

        :param pav_cfg: The pavilion config.
        :param tests: A list of test objects to update.
        :param log_file: The logfile to log results to. May be None.
        :param save: Whether to save the updated results to the test's result
                     log. It will not update the general result log.
        :returns: True if successful, False otherwise. Will handle
            printing of any failure related errors.
        """

        reslvr = resolver.TestConfigResolver(pav_cfg)

        for test_id in test_ids:
            test = TestRun.load(pav_cfg, test_id)

            # Re-load the raw config using the saved name, host, and modes
            # of the original test.
            try:
                test_name = '.'.join((test.config['suite'],
                                      test.config['name']))

                configs = reslvr.load_raw_configs(
                    tests=[test_name],
                    host=test.config['host'],
                    modes=test.config['modes'],
                )
            except resolver.TestConfigError as err:
                output.fprint(
                    "Test '{}' could not be found: {}"
                    .format(test.name, err.args[0]),
                    color=output.RED, file=self.errfile)
                return False

            # These conditions guard against unexpected results from
            # load_raw_configs. They may not be possible.
            if not configs:
                output.fprint(
                    "No configs found for test '{}'. Skipping update."
                    .format(test.name), color=output.YELLOW, file=self.errfile)
                continue
            elif len(configs) > 1:
                output.fprint(
                    "Test '{}' somehow matched multiple configs."
                    "Skipping update.".format(test.name),
                    color=output.YELLOW, file=self.errfile)
                continue

            cfg = configs[0]
            updates = {}

            for section in 'result_parse', 'result_evaluate':
                # Try to resolve the updated result section of the config using
                # the original variable values.
                try:
                    updates[section] = reslvr.resolve_section_values(
                        component=cfg[section],
                        var_man=test.var_man,
                    )
                except resolver.TestConfigError as err:
                    output.fprint(
                        "Test '{}' had a {} section that could not be "
                        "resolved with it's original variables: {}"
                        .format(test.name, section, err.args[0]),
                        file=self.errfile, color=output.RED)
                    return False
                except RuntimeError as err:
                    output.fprint(
                        "Unexpected error updating {} section for test "
                        "'{}': {}".format(section, test.name, err.args[0]),
                        color=output.RED, file=self.errfile)
                    return False

            # Set the test's result section to the newly resolved one.
            test.config['result_parse'] = updates['result_parse']
            test.config['result_evaluate'] = updates['result_evaluate']

            try:
                result.check_config(
                    test.config['result_parse'],
                    test.config['result_evaluate'])

            except result.ResultError as err:
                output.fprint(
                    "Error found in results configuration: {}"
                    .format(err.args[0]),
                    color=output.RED, file=self.errfile)
                return False

            if save:
                test.builder.tracker.update(state=STATES.RESULTS,
                                            note="Re-running results.")

            # The new results will be attached to the test (but not saved).
            results = test.gather_results(test.results.get('return_value', 1),
                                          regather=True if not save else False, log_file=log_file)

            if save:
                test.save_results(results)
                with test.results_log.open('a') as log_file:
                    log_file.write(
                        "Results were re-ran and saved on {}\n"
                        .format(datetime.datetime.today()
                                .strftime('%m-%d-%Y')))
                    log_file.write("See results.json for updated results.\n")
                test.builder.tracker.update(state=STATES.COMPLETE,
                                            note="The test completed with result: {}"
                                            .format(results["result"]))

        return True<|MERGE_RESOLUTION|>--- conflicted
+++ resolved
@@ -116,11 +116,7 @@
                 pass
 
         else:
-<<<<<<< HEAD
             fields = result_utils.BASE_FIELDS + args.key.replace(',',' ').split()
-=======
-            fields = result_utils.BASE_FIELDS + args.key
->>>>>>> dmagee/dmagee/parallel_results
 
             output.draw_table(
                 outfile=self.outfile,
