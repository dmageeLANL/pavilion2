from pavilion import commands
from pavilion import schedulers
from pavilion.status_file import STATES
from pavilion import utils
from pavilion import series
from pavilion.pav_test import PavTest, PavTestError, PavTestNotFoundError
import errno
import sys

def status_from_test_obj(pav_cfg, test_obj):
    """Takes a test object or list of test objects and creates the dictionary
    expected by the print_status function.
    :param dict pav_cfg: Pavilion base configuration.
    :param pav_test.PavTest test_obj: Pavilion test object.
    :return list List of dictionary objects containing the test ID, name, state,
                 time of state update, and note associated with that state.
    """
    if not isinstance(test_obj, list):
        test_obj = [test_obj]

    test_statuses = []

    for test in test_obj:
        status_f = test.status.current()

        if status_f.state == STATES.SCHEDULED:
            sched = schedulers.get_scheduler_plugin(test.scheduler)
            status_f = sched.job_status(pav_cfg, test)

        test_statuses.append({
            'test_id': test.id,
            'name': test.name,
            'state': status_f.state,
            'time': status_f.when.strftime("%d %b %Y %H:%M:%S %Z"),
            'note': status_f.note,
        })

    return test_statuses.sort(key=lambda x: x['test_id'], reverse=True)

def get_statuses(pav_cfg, args, errfile):
    """Get the statuses of the listed tests or series.
    :param pav_cfg: The pavilion config.
    :param argparse namespace args: The tests via the command line args.
    :param errfile: stream to output errors as needed.
    :returns: List of dictionary objects with the test id, name, state,
              time that the most recent status was set, and the associated
              note.
    """

    if not args.tests:
        # Get the last series ran by this user.
        series_id = series.TestSeries.load_user_series_id()
        if series_id is not None:
            args.tests.append('s{}'.format(series_id))

    if not args.tests:
        raise commands.CommandError("No tests found.")

    test_list = []
    for test_id in args.tests:
        if test_id.startswith('s'):
            try:
                test_list.extend(
                    series.TestSeries.from_id(
                        pav_cfg,
                        int(test_id[1:])).tests)
            except series.TestSeriesError as err:
                utils.fprint(
                    "Suite {} could not be found.\n{}"
                    .format(test_id[1:], err),
                    file=errfile,
                    color=utils.RED
                )
                continue
        else:
            test_list.append(test_id)

    test_list = map(int, test_list)

    test_statuses = []
    test_obj_list = []
    for test_id in test_list:
        try:
            test = PavTest.load(pav_cfg, test_id)
            test_obj_list.append(test)
        except (PavTestError, PavTestNotFoundError) as err:
            test_statuses.append({
                'test_id': test_id,
                'name': "",
                'state': STATES.UNKNOWN,
                'time': "",
                'note': "Test not found.",
            })


    statuses = status_from_test_obj(pav_cfg, test_obj_list)

    if statuses is not None:
        test_statuses = test_statuses + statuses
    return test_statuses

def print_status(statuses, outfile, json=False):
    """Prints the statuses provided in the statuses parameter.
    :param list statuses: list of dictionary objects containing the test
                          ID, name, state, time of state update, and note
                          associated with that state.
    :param bool json: Whether state should be printed as a JSON object or
                      not.
    :param stream outfile: Stream to which the statuses should be printed.
    :return int success or failure.
    """
    if json:
        json_data = {'statuses': statuses}
        utils.json_dump(json_data, outfile)
    else:
        fields = ['test_id', 'name', 'state', 'time', 'note']
        utils.draw_table(
            outfile=outfile,
            field_info={},
            fields=fields,
            rows=statuses,
            title='Test statuses')

    return 0

def print_from_test_obj(pav_cfg, test_obj, outfile, json=False):
    """Print the statuses given a list of test objects or a single test object.
    :param dict pav_cfg: Base pavilion configuration.
    :param pav_test.PavTest test_obj: Single or list of test objects.
    :param bool json: Whether the output should be a JSON object or not.
    :param stream outfile: Stream to which the statuses should be printed.
    :return int 0 for success.
    """
    status_list = status_from_test_obj(pav_cfg, test_obj)
    return print_status(status_list, outfile, json)


class StatusCommand(commands.Command):

    def __init__(self):
        super().__init__('status', 'Check the status of a test, list of tests,'
                         ' or test series.', short_help="Get status of tests.")

    def _setup_arguments(self, parser):

        parser.add_argument(
            '-j', '--json', action='store_true', default=False,
            help='Give output as json, rather than as standard human readable.'
        )
        parser.add_argument(
            'tests', nargs='*', action='store',
            help='The name(s) of the tests to check.  These may be any mix of '
                 'test IDs and series IDs.  If no value is provided, the most '
                 'recent series submitted by this user is checked.'
        )

    def run(self, pav_cfg, args):

<<<<<<< HEAD
        if not args.tests:
            # Get the last series ran by this user.
            series_id = series.TestSeries.load_user_series_id(pav_cfg)
            if series_id is not None:
                args.tests.append(series_id)

        test_list = []
        for test_id in args.tests:
            if test_id.startswith('s'):
                try:
                    test_list.extend(
                        series.TestSeries.from_id(
                            pav_cfg,
                            int(test_id[1:])).tests)
                except series.TestSeriesError as err:
                    utils.fprint(
                        "Suite {} could not be found.\n{}"
                        .format(test_id[1:], err),
                        file=self.errfile,
                        color=utils.RED
                    )
                    continue
            else:
                test_list.append(test_id)

        test_list = map(int, test_list)

        test_statuses = []
        for test_id in test_list:
            try:
                test = PavTest.load(pav_cfg, test_id)
            except (PavTestError, PavTestNotFoundError) as err:
                test_statuses.append({
                    'test_id': test_id,
                    'name': "",
                    'state': STATES.UNKNOWN,
                    'time': "",
                    'note': "Test not found.",
                })
                continue

            status_f = test.status.current()

            if status_f.state == STATES.SCHEDULED:
                sched = schedulers.get_scheduler_plugin(test.scheduler)
                status_f = sched.job_status(pav_cfg, test)
=======
        test_statuses = get_statuses(pav_cfg, args, self.errfile)
>>>>>>> 93af4a12

        return print_status(test_statuses, self.outfile, args.json)

    def __repr__(self):
        return str(self)<|MERGE_RESOLUTION|>--- conflicted
+++ resolved
@@ -156,56 +156,7 @@
 
     def run(self, pav_cfg, args):
 
-<<<<<<< HEAD
-        if not args.tests:
-            # Get the last series ran by this user.
-            series_id = series.TestSeries.load_user_series_id(pav_cfg)
-            if series_id is not None:
-                args.tests.append(series_id)
-
-        test_list = []
-        for test_id in args.tests:
-            if test_id.startswith('s'):
-                try:
-                    test_list.extend(
-                        series.TestSeries.from_id(
-                            pav_cfg,
-                            int(test_id[1:])).tests)
-                except series.TestSeriesError as err:
-                    utils.fprint(
-                        "Suite {} could not be found.\n{}"
-                        .format(test_id[1:], err),
-                        file=self.errfile,
-                        color=utils.RED
-                    )
-                    continue
-            else:
-                test_list.append(test_id)
-
-        test_list = map(int, test_list)
-
-        test_statuses = []
-        for test_id in test_list:
-            try:
-                test = PavTest.load(pav_cfg, test_id)
-            except (PavTestError, PavTestNotFoundError) as err:
-                test_statuses.append({
-                    'test_id': test_id,
-                    'name': "",
-                    'state': STATES.UNKNOWN,
-                    'time': "",
-                    'note': "Test not found.",
-                })
-                continue
-
-            status_f = test.status.current()
-
-            if status_f.state == STATES.SCHEDULED:
-                sched = schedulers.get_scheduler_plugin(test.scheduler)
-                status_f = sched.job_status(pav_cfg, test)
-=======
         test_statuses = get_statuses(pav_cfg, args, self.errfile)
->>>>>>> 93af4a12
 
         return print_status(test_statuses, self.outfile, args.json)
 
