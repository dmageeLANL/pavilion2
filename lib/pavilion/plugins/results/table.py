import re
import copy

import pavilion.result.base
import pavilion.result.common
import yaml_config as yc
from pavilion.result import parsers


class Table(parsers.ResultParser):

    """Parses tables."""

    def __init__(self):
        super().__init__(
            name='table',
            description="Parses tables.",
            config_elems=[
                yc.StrElem(
                    'start_re',
                    help_text="Optional. Partial regex near the start of the "
                              "table. Helps Pavilion locate table. "
                ),
                yc.StrElem(
                    'nth_start_re',
                    help_text="Optional. Nth `start_re` to consider. Default "
                              "first occurence (0th). "
                ),
                yc.StrElem(
                    'start_skip',
                    help_text="Optional. Number of lines between `start_re` "
                              "and actual table. "
                              "Only set if `start_re` is also set. "
                ),
                yc.StrElem(
                    'line_num', required=False,
                    help_text="Optional. Number of lines after `start_re` "
                              "that Pavilion should look at. "
                ),
                yc.ListElem(
                    'row_ignore', sub_elem=yc.StrElem(),
                    help_text="Optional. Indices of rows to ignore. "
                              "(Note: arrays start at zero). "
                              "The row with column names "
                              "count as part of the table."
                ),
                yc.StrElem(
                    'delimiter',
                    help_text="Delimiter that splits the data."
                ),
                yc.StrElem(
                    'col_num', required=True,
                    help_text="Number of columns in table, including row "
                              "names, if there is such a column."
                ),
                yc.StrElem(
                    'has_header',
                    help_text="Set True if there is a column for row names. "
                              "Will create dictionary of dictionaries."
                ),
                yc.ListElem(
                    'col_names', required=False, sub_elem=yc.StrElem(),
                    help_text="Column names if the user knows what they are."
                ),
                yc.StrElem(
                    'by_column',
                    help_text="Set to True if the user wants to organize the "
                              "nested dictionaries by columns. Default False. "
                              "Only set if `has_header` is True. "
                              "Otherwise, Pavilion will ignore."
                ),
                yc.ListElem(
                    'col_ignore', sub_elem=yc.StrElem(),
                    help_text="(Coming soon) Columns to ignore."
                )
            ],
            defaults={
                'delimiter': ' ',
                'has_header': 'False',
                'by_column': 'False',
                'nth_start_re': '0'
            },
            validators={
                'has_header': ('True', 'False'),
                'by_column': ('True', 'False'),
                'col_num': int,
            }

        )

    def _check_args(self, **kwargs):

        col_names = kwargs['col_names']

        try:
            if len(col_names) != 0:
                if len(col_names) != kwargs['col_num']:
                    raise pavilion.result.common.ResultError(
                        "Length of `col_names` does not match `col_num`."
                    )
        except ValueError:
            raise pavilion.result.common.ResultError(
                "`col_names` needs to be an integer."
            )

        return kwargs

<<<<<<< HEAD
    def __call__(self, test, file, delimiter=None, col_num=None,
                 has_header='', col_names=[], by_column=True,
                 start_re=None, line_num=None, start_skip=None,
                 nth_start_re=None, row_ignore=[], col_ignore=[]):

        lines = file.readlines()

        # Step 1: "Remove" unnecessary lines from file
        # (narrow down the list of lines Pavilion needs to look at)
        nth_start_re = int(nth_start_re)

        if start_re:
            lines_with_start_re = []
            start_re_regex = re.compile(start_re)
            for line_index in range(len(lines)):
                if start_re_regex.findall(lines[line_index]):
                    lines_with_start_re.append((line_index, lines[line_index]))

            if not lines_with_start_re:
                raise pavilion.result.base.ResultError(
                    "`start_re` not found in output."
                )
=======
    def __call__(self, file, delimiter=None, col_num=None,
                 has_header=None, col_names=None, by_column=None):
>>>>>>> 2b25477a

            start_num, start_line = lines_with_start_re[nth_start_re]
            try:
                end_num, end_line = lines_with_start_re[nth_start_re+1]
                lines = lines[start_num:end_num]
            except IndexError:
                lines = lines[start_num:]

        if start_skip:
            lines = lines[int(start_skip)+1:]

        if line_num:
            lines = lines[:int(line_num)]

        # Step 2: Redraw table
        # TODO: decide if I still want to ignore columns?
        if row_ignore:
            rows_to_remove = []
            for row_idx in row_ignore:
                rows_to_remove.append(lines[int(row_idx)])

            for rows in rows_to_remove:
                lines.remove(rows)

        if col_ignore:
            pass

        # Step 3: Use regex to get values
        # generate regular expression
        match_list = []
        value_regex = r'(\S+| )'
        corrected_delimiter = r'\s*?' + delimiter + r'\s*?'
        value_regex_list = []
        for i in range(int(col_num)):
            value_regex_list.append(value_regex)
        str_regex = corrected_delimiter.join(value_regex_list)
        str_regex = r'^\s*' + str_regex + r'\s*$'

        final_value_regex = re.compile(str_regex)
        for line in lines:
            match_list.extend(final_value_regex.findall(line))

        # if column names isn't specified, assume column names are the first
        # in the match_list
        # remove col names from match_list if it's there
        if not col_names:
            col_names = match_list.pop(0)
        else:
            if all(name in col_names for name in list(match_list[0])):
                match_list.pop(0)

        # sanitize column names in case there's duplicates
        if len(set(col_names)) != len(col_names):
            temp_col_names = []
            name_tally = {}

            for name in col_names:
                name_tally[name] = 0

            for name in col_names:
                name_tally[name] = name_tally[name] + 1
                if name not in temp_col_names:
                    temp_col_names.append(name)
                else:
                    new_name = name + str(name_tally[name])
                    temp_col_names.append(new_name)

            col_names = temp_col_names

        # at this point, match_list should only contain the actual data
        result_dict = {}
        # row AND col -> dictionary of dictionaries
        if has_header in ['True', 'true']:
            if len(col_names) == int(col_num):
                col_names.pop(0)

            row_names = [] # assume first element in list is row name
            for m_idx in range(len(match_list)):
                row_names.append(match_list[m_idx][0])
                match_list[m_idx] = match_list[m_idx][1:]

            for col_idx in range(len(col_names)):
                result_dict[col_names[col_idx]] = {}
                for row_idx in range(len(row_names)):
                    result_dict[col_names[col_idx]][row_names[row_idx]] = \
                        match_list[row_idx][col_idx]

            # 'flip' the dictionary if by_column is set to False (default)
            if by_column == 'False':
                tmp_dict = {}
                for rname in row_names:
                    tmp_dict[rname] = {}
                    for cname in col_names:
                        tmp_dict[rname][cname] = result_dict[cname][rname]
                result_dict = tmp_dict

        # col only -> dictionary of lists
        else:
            for col_idx in range(len(col_names)):
                result_dict[col_names[col_idx]] = []
                for row_match in match_list:
                    result_dict[col_names[col_idx]].append(row_match[col_idx])

        return result_dict
<|MERGE_RESOLUTION|>--- conflicted
+++ resolved
@@ -105,7 +105,6 @@
 
         return kwargs
 
-<<<<<<< HEAD
     def __call__(self, test, file, delimiter=None, col_num=None,
                  has_header='', col_names=[], by_column=True,
                  start_re=None, line_num=None, start_skip=None,
@@ -128,10 +127,6 @@
                 raise pavilion.result.base.ResultError(
                     "`start_re` not found in output."
                 )
-=======
-    def __call__(self, file, delimiter=None, col_num=None,
-                 has_header=None, col_names=None, by_column=None):
->>>>>>> 2b25477a
 
             start_num, start_line = lines_with_start_re[nth_start_re]
             try:
