"""Print the test results for the given test/suite."""

import datetime
import errno
import io
import pathlib
import pprint
import shutil
from typing import List, IO

import pavilion.exceptions
from pavilion import cmd_utils
from pavilion import filters
from pavilion import output
from pavilion import resolver
from pavilion import result
from pavilion import result_utils
from pavilion import utils
from pavilion.status_file import STATES
from pavilion.test_run import (TestRun)
from .base_classes import Command


class ResultsCommand(Command):
    """Plugin for result printing."""

    def __init__(self):

        super().__init__(
            name="results",
            aliases=['result'],
            description="Displays results from the given tests.",
            short_help="Displays results from the given tests."
        )

    def _setup_arguments(self, parser):

        parser.add_argument(
            '--outfile', '-o', action='store', default=self.outfile,
            help='Send output to file, type dependent on extension (json).')
        group = parser.add_mutually_exclusive_group()
        group.add_argument(
            "-k", "--key", type=str, default='',
            help="Comma separated list of additional result keys to display."
                 "Use ~ (tilda) in front of default key to remove from default list."
        )
        group.add_argument(
            "--list-keys", dest="list_keys",
            action="store_true", default=False,
            help="List all available keys for test run or series."
        )
        group.add_argument(
            "-f", "--full", action="store_true", default=False,
            help="Print results as json with all keys."
        )
        parser.add_argument(
            '-r', '--re-run', dest="re_run",
            action='store_true', default=False,
            help="Re-run the results based on the latest version of the test "
                 "configs, though only changes to the 'result' section are "
                 "applied. This will not alter anything in the test's run "
                 "directory; the new results will be displayed but not "
                 "otherwise saved or logged."
        )
        parser.add_argument(
            '-s', '--save',
            action='store_true', default=False,
            help="Save the re-run to the test's results json and log. Will "
                 "not update the general pavilion result log."
        )
        parser.add_argument(
            '-L', '--show-log', action='store_true', default=False,
            help="Also show the result processing log. This is particularly"
                 "useful when re-parsing results, as the log is not saved."
        )

        parser.add_argument(
            "tests",
            nargs="*",
            help="The tests to show the results for. Use 'last' to get the "
                 "results of the last test series you ran on this machine."
        )
        filters.add_test_filter_args(parser)

    def run(self, pav_cfg, args):
        """Print the test results in a variety of formats."""

        test_paths = cmd_utils.arg_filtered_tests(pav_cfg, args, verbose=self.errfile)
        tests = cmd_utils.get_tests_by_paths(pav_cfg, test_paths, self.errfile)

        log_file = None
        if args.show_log and args.re_run:
            log_file = io.StringIO()

        if args.re_run:
            if not self.update_results(pav_cfg, tests, log_file, save=args.save):
                return errno.EINVAL

        results = result_utils.get_results(pav_cfg, tests)
        flat_results = []
        for result in results:
            flat_results.append(utils.flatten_dictionary(result))

        field_info = {}

        if args.list_keys:
            flat_keys = result_utils.keylist(flat_results)
            flatter_keys = result_utils.make_key_table(flat_keys)

<<<<<<< HEAD
        if isinstance(args.outfile, str):
            if args.outfile.endswith('json'):
                output.json_dump(results, args.outfile)

        elif args.full:
=======
            fields = ["default", "common"]
            test_fields = [f for f in flat_keys.keys() if f not in fields]
            fields = fields + sorted(test_fields)

            output.draw_table(outfile=self.outfile,
                              field_info=field_info,
                              fields=fields,
                              rows=flatter_keys,
                              border=True,
                              title="AVAILABLE KEYS")

        elif args.json or args.full:
>>>>>>> ba276764
            if not results:
                output.fprint("Could not find any matching tests.",
                              color=output.RED, file=args.outfile)
                return errno.EINVAL

            width = shutil.get_terminal_size().columns or 80

            for result in results:
                result['finish_date'] = output.get_relative_timestamp(
                                        result['finished'], fullstamp=True)

            try:
                pprint.pprint(results,  # ext-print: ignore
                              stream=args.outfile, width=width,
                              compact=True)
            except OSError:
                # It's ok if this fails. Generally means we're piping to
                # another command.
                pass

        else:
            argkeys = args.key.replace(',', ' ').split()
            fields = result_utils.BASE_FIELDS.copy()

            for k in argkeys:
                if k.startswith('~'):
                    key = k[1:]
                    try:
                        fields.remove(key)
                    except ValueError:
                        output.fprint("Warning: Given key,{}, is not in default".format(k),
                                       color=output.RED, file=self.errfile)
                else:
                    fields.append(k)

            field_info = {
                'created': {'transform': output.get_relative_timestamp},
                'started': {'transform': output.get_relative_timestamp},
                'finished': {'transform': output.get_relative_timestamp},
                'duration': {'transform': output.format_duration},
                }

            output.draw_table(
<<<<<<< HEAD
                outfile=args.outfile,
                field_info={
                    'started': {'transform': output.get_relative_timestamp},
                    'finished': {'transform': output.get_relative_timestamp},
                },
=======
                outfile=self.outfile,
                field_info=field_info,
>>>>>>> ba276764
                fields=fields,
                rows=flat_results,
                title="Test Results"
            )

        if args.show_log:
            if log_file is not None:
                output.fprint(log_file.getvalue(), file=args.outfile,
                              color=output.GREY)
            else:
                if len(results) > 1:
                    output.fprint("Please give a single test id when requesting the full"
                                  "result log.",
                                  file=self.errfile, color=output.YELLOW)
                    return 1

                result_set = results[0]
                log_path = pathlib.Path(result_set['results_log'])
                output.fprint("\nResult logs for test {}\n"
                              .format(result_set['name']), file=args.outfile)
                if log_path.exists():
                    with log_path.open() as log_file:
                        output.fprint(
                            log_file.read(), color=output.GREY,
                            file=args.outfile)
                else:
                    output.fprint("Log file '{}' missing>".format(log_path),
                                  file=args.outfile, color=output.YELLOW)

        return 0

    def update_results(self, pav_cfg: dict, tests: List[TestRun],
                       log_file: IO[str], save: bool = False) -> bool:
        """Update each of the given tests with the result section from the
        current version of their configs. Then rerun result processing and
        update the results in the test object (but change nothing on disk).

        :param pav_cfg: The pavilion config.
        :param tests: A list of test objects to update.
        :param log_file: The logfile to log results to. May be None.
        :param save: Whether to save the updated results to the test's result
                     log. It will not update the general result log.
        :returns: True if successful, False otherwise. Will handle
            printing of any failure related errors.
        """

        reslvr = resolver.TestConfigResolver(pav_cfg)

        for test in tests:

            # Re-load the raw config using the saved name, host, and modes
            # of the original test.
            try:
                test_name = '.'.join((test.config['suite'],
                                      test.config['name']))

                configs = reslvr.load_raw_configs(
                    tests=[test_name],
                    host=test.config['host'],
                    modes=test.config['modes'],
                )
            except pavilion.exceptions.TestConfigError as err:
                output.fprint(
                    "Test '{}' could not be found: {}"
                    .format(test.name, err.args[0]),
                    color=output.RED, file=self.errfile)
                return False

            # These conditions guard against unexpected results from
            # load_raw_configs. They may not be possible.
            if not configs:
                output.fprint(
                    "No configs found for test '{}'. Skipping update."
                    .format(test.name), color=output.YELLOW, file=self.errfile)
                continue
            elif len(configs) > 1:
                output.fprint(
                    "Test '{}' somehow matched multiple configs."
                    "Skipping update.".format(test.name),
                    color=output.YELLOW, file=self.errfile)
                continue

            cfg = configs[0]
            updates = {}

            for section in 'result_parse', 'result_evaluate':
                # Try to resolve the updated result section of the config using
                # the original variable values.
                try:
                    updates[section] = reslvr.resolve_section_values(
                        component=cfg[section],
                        var_man=test.var_man,
                    )
                except pavilion.exceptions.TestConfigError as err:
                    output.fprint(
                        "Test '{}' had a {} section that could not be "
                        "resolved with it's original variables: {}"
                        .format(test.name, section, err.args[0]),
                        file=self.errfile, color=output.RED)
                    return False
                except RuntimeError as err:
                    output.fprint(
                        "Unexpected error updating {} section for test "
                        "'{}': {}".format(section, test.name, err.args[0]),
                        color=output.RED, file=self.errfile)
                    return False

            # Set the test's result section to the newly resolved one.
            test.config['result_parse'] = updates['result_parse']
            test.config['result_evaluate'] = updates['result_evaluate']

            try:
                result.check_config(
                    test.config['result_parse'],
                    test.config['result_evaluate'])

            except result.ResultError as err:
                output.fprint(
                    "Error found in results configuration: {}"
                    .format(err.args[0]),
                    color=output.RED, file=self.errfile)
                return False

            if save:
                test.status.set(STATES.RESULTS, note="Re-running results.")

            # The new results will be attached to the test (but not saved).
            results = test.gather_results(test.results.get('return_value', 1),
                                          regather=True if not save else False,
                                          log_file=log_file)

            if save:
                test.save_results(results)
                with test.results_log.open('a') as log_file:
                    log_file.write(
                        "Results were re-ran and saved on {}\n"
                        .format(datetime.datetime.today()
                                .strftime('%m-%d-%Y')))
                    log_file.write("See results.json for updated results.\n")
                test.status.set(state=STATES.COMPLETE,
                                note="The test completed with result: {}"
                                     .format(results["result"]))

        return True<|MERGE_RESOLUTION|>--- conflicted
+++ resolved
@@ -100,33 +100,29 @@
         flat_results = []
         for result in results:
             flat_results.append(utils.flatten_dictionary(result))
-
+        
         field_info = {}
 
-        if args.list_keys:
-            flat_keys = result_utils.keylist(flat_results)
-            flatter_keys = result_utils.make_key_table(flat_keys)
-
-<<<<<<< HEAD
         if isinstance(args.outfile, str):
             if args.outfile.endswith('json'):
                 output.json_dump(results, args.outfile)
 
-        elif args.full:
-=======
+        elif args.list_keys:
+            flat_keys = result_utils.keylist(flat_results)
+            flatter_keys = result_utils.make_key_table(flat_keys)
+
             fields = ["default", "common"]
             test_fields = [f for f in flat_keys.keys() if f not in fields]
             fields = fields + sorted(test_fields)
 
-            output.draw_table(outfile=self.outfile,
+            output.draw_table(outfile=args.outfile,
                               field_info=field_info,
                               fields=fields,
                               rows=flatter_keys,
                               border=True,
                               title="AVAILABLE KEYS")
 
-        elif args.json or args.full:
->>>>>>> ba276764
+        elif args.full:
             if not results:
                 output.fprint("Could not find any matching tests.",
                               color=output.RED, file=args.outfile)
@@ -170,16 +166,8 @@
                 }
 
             output.draw_table(
-<<<<<<< HEAD
                 outfile=args.outfile,
-                field_info={
-                    'started': {'transform': output.get_relative_timestamp},
-                    'finished': {'transform': output.get_relative_timestamp},
-                },
-=======
-                outfile=self.outfile,
                 field_info=field_info,
->>>>>>> ba276764
                 fields=fields,
                 rows=flat_results,
                 title="Test Results"
