--- conflicted
+++ resolved
@@ -33,13 +33,8 @@
 import shutil
 import sys
 import textwrap
-<<<<<<< HEAD
-import random
 from collections import UserString, UserDict
-=======
-from collections import UserString, defaultdict, UserDict
 from functools import lru_cache
->>>>>>> 08c4165b
 from pathlib import Path
 from typing import List, Dict
 
