import glob
import inspect
import logging
import re
from collections import OrderedDict
from pathlib import Path

import yaml_config as yc
from yapsy import IPlugin
from .test_config import file_format
from .test_config import variables

LOGGER = logging.getLogger(__file__)


# The dictionary of result parsers.
_RESULT_PARSERS = {}


def get_plugin(name):
    """Get the result plugin parser called name.
    :param str name: The name of the result parser plugin to return.
    :rtype: ResultParser

    """

    return _RESULT_PARSERS[name]


def list_plugins():
    """Return a list of result parser plugin names."""

    return list(_RESULT_PARSERS.keys())


def __reset():
    """Reset the plugin setup. This is for testing only."""

    global _RESULT_PARSERS  # pylint: disable=W0603

    # Remove all existing parsers.
    for parser in list(_RESULT_PARSERS.values()):
        parser.deactivate()


class ResultParserError(RuntimeError):
    pass


# These are the base result constants
PASS = 'PASS'
FAIL = 'FAIL'
ERROR = 'ERROR'

ACTION_STORE = 'store'
ACTION_TRUE = 'store_true'
ACTION_FALSE = 'store_false'
ACTION_COUNT = 'count'

PER_FIRST = 'first'
PER_LAST = 'last'
PER_FULLNAME = 'fullname'
PER_NAME = 'name'
PER_LIST = 'list'
PER_ANY = 'any'
PER_ALL = 'all'

MATCH_FIRST = 'first'
MATCH_LAST = 'last'
MATCH_ALL = 'all'

# This is to use in any result parser plugin that can match multiple items.
# It's provided here for consistency between plugins.
MATCHES_ELEM = yc.StrElem(
    "match_type",
    default=MATCH_FIRST,
    choices=[
        MATCH_FIRST,
        MATCH_LAST,
        MATCH_ALL,
    ],
    help_text=(
        "How to handle multiple matches. '{FIRST}' (default) and '{LAST}'"
        "should return a single item (or nothing), while '{ALL}' "
        "should return a list of all matches."
        .format(
            FIRST=MATCH_FIRST,
            LAST=MATCH_LAST,
            ALL=MATCH_ALL,
        ))
)


class ResultParser(IPlugin.IPlugin):
    """Base class for creating a result parser plugin. These are essentially
    a callable that implements operations on the test or test files. The
    arguments for the callable are provided automatically via the test
    config. The doc string of result parser classes is used as the user help
    text for that class, plus the help on the config items."""

    PRIO_DEFAULT = 0
    PRIO_COMMON = 10
    PRIO_USER = 20

    def __init__(self, name, open_mode='r', priority=PRIO_COMMON):
        """Initialize the plugin object
        :param str name: The name of this plugin.
        :param open_mode: How to open each file handed to the parser.
        :param int priority: The priority of this plugin, compared to plugins
            of the same name. Higher priority plugins will supersede others.
        """

        self.name = name
        self.priority = priority
        self.open_mode = open_mode

        super().__init__()

    def __call__(self, test, file, **kwargs):
        """This is where the result parser is actually implemented.
        :param pavilion.pav_test.PavTest test: The test run object.
        :param file: This will be a file object or a string, depending on the
        parser's 'open_mode' setting in __init__.
        :param dict kwargs: The arguments are the config values from the the
        test's result config section for this parser. These should be
        explicitly defined in your result parser class.
        :raises ResultParserError: When something goes wrong.
        """

        raise NotImplementedError("A result parser plugin must implement"
                                  "the __call__ method.")

    def _check_args(self, **kwargs):
        """Override this to add custom checking of the arguments at test
        kickoff time. This prevents errors in your arguments from causing
        a problem in the middle of a test run. The yaml_config module handles
        structural checking (and can handle more). This should raise a
        descriptive ResultParserError if any issues are found.
        :param kwargs: Child result parsers should override these with
            specific kwargs for their arguments. They should all default to
            and rely on the config parser to set their defaults.
        raises ResultParserError: If there are bad arguments.
        """

        pass

    def check_args(self, **kwargs):
        """Check the arguments for any errors at test kickoff time, if they
        don't contain deferred variables. We can't check tests with
        deferred args. On error, should raise a ResultParserError.
        :param dict args: The arguments from the config.
        """

        # The presence or absence of needed args should be enforced by
        # setting 'required' in the yaml_config config items.

        # Don't check args if they have deferred values.
        if variables.VariableSetManager.has_deferred(kwargs):
            return

        self._check_args(**kwargs)

    KEY_REGEX_STR = r'^[a-zA-Z0-9_-]+$'

    def get_config_items(self):
        """Get the config for this result parser. This should be a list of
        yaml_config.ConfigElement instances that will be added to the test
        config format at plugin activation time. The simplest format is a
        list of yaml_config.StrElem objects, but any structure is allowed
        as long as the leaf elements are StrElem type.

        The config values will be passed as the keyword arguments to the
        result parser when it's run and when it's arguments are checked. Those
        values listed below are handled by the base class, and won't be passed,
        however.

        Example:
            config_items = super().get_config_items()
            config_items.append(
                yaml_config.StrElem('token', default='PASSED',
                    help="The token to search for in the file."
            )
            return config_items
        """

        return [
            yc.RegexElem("key", required=True,
                         regex=self.KEY_REGEX_STR,
                         help_text="The key value in the result json for this"
                                   "result component."),
            yc.StrElem(
                "action",
                required=True, default="store",
                choices=[
                    ACTION_STORE,
                    ACTION_TRUE,
                    ACTION_FALSE,
                    ACTION_COUNT
                ],
                help_text=(
                    "What to do with parsed results.\n"
                    "  {STORE} - Just store the result (default).\n"
                    "  {TRUE} - Store True if there was a result.\n"
                    "  {FALSE} - Store True for no result.\n"
                    "  {COUNT} - Count the number of results.\n"
                    .format(
                        STORE=ACTION_STORE,
                        TRUE=ACTION_TRUE,
                        FALSE=ACTION_FALSE,
                        COUNT=ACTION_COUNT))
            ),
            # The default for the file is handled by the test object.
            yc.ListElem(
                "files",
                sub_elem=yc.StrElem(),
                defaults=['../run.log'],
                help_text="Path to the file/s that this result parser "
                          "will examine. Each may be a file glob,"
                          "such as '*.log'"),
            yc.StrElem(
                "per_file",
                default=PER_FIRST,
                choices=[
                    PER_FIRST,
                    PER_LAST,
                    PER_FULLNAME,
                    PER_NAME,
                    PER_LIST,
                    PER_ANY,
                    PER_ALL,
                ],
<<<<<<< HEAD
                help_text="How to save results for multiple file matches.\n"
                          "  {FIRST} - The result from the first file with a "
                          "non-empty result. (default)\n"
                          "  {LAST} - As '{FIRST}', but last result.\n"
                          "  {FULLNAME} - Store the results on a per file "
                          "basis under results[<filename>][<key>]\n"
                          "  {NAME} - As '{FULLNAME}', except use the "
                          "filename minus extension (foo.bar.log -> foo.bar)\n"
                          "  {LIST} - Merge all each result and result list "
                          "into a single list.\n"
                          "  {ALL} - Use only with the 'store_true' or "
                          "'store_false' action. Set true if all files had a "
                          "true result. Note that 0 is a false result.\n"
                          "  {ANY} - As '{ALL}', but set true if any file had"
                          "a true result.\n"
                          .format(
                            FIRST=PER_FIRST,
                            LAST=PER_LAST,
                            FULLNAME=PER_FULLNAME,
                            NAME=PER_NAME,
                            LIST=PER_LIST,
                            ALL=PER_ALL,
                            ANY=PER_ANY)
=======
                help_text=(
                    "How to save results for multiple file matches.\n"
                    "  {FIRST} - The result from the first file with a "
                    "non-empty result. (default)\n"
                    "  {LAST} - As '{FIRST}', but last result.\n"
                    "  {FULLNAME} - Store the results on a per file "
                    "basis under results[<filename>][<key>]\n"
                    "  {NAME} - As '{FULLNAME}', except use the "
                    "filename minux extension (foo.bar.log -> foo.bar)\n"
                    "  {LIST} - Merge all each result and result list "
                    "into a single list.\n"
                    "  {ALL} - Use only with the 'store_true' or "
                    "'store_false' action. Set true if all files had a "
                    "true result. Note that 0 is a false result.\n"
                    "  {ANY} - As '{ALL}', but set true if any file had"
                    "a true result.\n"
                    .format(
                        FIRST=PER_FIRST,
                        LAST=PER_LAST,
                        FULLNAME=PER_FULLNAME,
                        NAME=PER_NAME,
                        LIST=PER_LIST,
                        ALL=PER_ALL,
                        ANY=PER_ANY))
>>>>>>> ad206109
            ),
        ]

    @property
    def path(self):
        """The path to the file containing this result parser plugin."""

        return inspect.getfile(self.__class__)

    def help(self):
        """Return a formatted help string for the parser."""

        return self.__doc__

    def activate(self):

        config_items = self.get_config_items()

        file_format.TestConfigLoader.add_result_parser_config(self.name,
                                                              config_items)

        if self.name in _RESULT_PARSERS:
            other = _RESULT_PARSERS[self.name]
            if self.priority > other.priority:
                LOGGER.info(
                    "Result parser '%s' at %s is superseded by %s.",
                    self.name, other.path, self.path)
                _RESULT_PARSERS[self.name] = self
            elif self.priority < other.priority:
                LOGGER.info(
                    "Result parser '%s' at %s is ignored in lieu of %s.",
                    self.name, self.path, other.path)
            else:
                raise RuntimeError("Result parser conflict. Parser '{}' at {}"
                                   "has the same priority as {}"
                                   .format(self.name, other.path, self.path))
        else:
            _RESULT_PARSERS[self.name] = self

    def deactivate(self):

        # Remove the section from the config.
        file_format.TestConfigLoader.remove_result_parser_config(self.name)

        # Remove from list of available result parsers.
        del _RESULT_PARSERS[self.name]


RESERVED_RESULT_KEYS = [
    'name',
    'id',
    'created',
    'started',
    'finished',
    'duration',
]


def check_args(parser_configs):
    """Make sure the result parsers are sensible.
     - No duplicated key names.
     - Sensible keynames: /[a-z0-9_-]+/
     - No reserved key names.

    :raises PavTestError: When a config breaks the rules.
    """

    key_names = []

    for rtype in parser_configs:
        for rconf in parser_configs[rtype]:
            key = rconf.get('key')

            if key is None:
                raise RuntimeError(
                    "ResultParser config for parser '{}' missing key. "
                    "This is an error with the result parser itself,"
                    "probably.".format(rtype)
                )

            regex = re.compile(ResultParser.KEY_REGEX_STR)

            if regex.match(key) is None:
                raise RuntimeError(
                    "ResultParser config for parser '{}' has invalid key."
                    "Key does not match the required format. "
                    "This is an error with the result parser itself, "
                    "probably.".format(rtype)
                )

            if key in key_names:
                raise ResultParserError(
                    "Duplicate result parser key name '{}' under parser '{}'"
                    .format(key, rtype)
                )

            if key in RESERVED_RESULT_KEYS:
                raise ResultParserError(
                    "Result parser key '{}' under parser '{}' is reserved."
                    .format(key, rtype)
                )

            key_names.append(key)

            parser = get_plugin(rtype)
            # The parser's don't know about the 'key' config item.
            args = rconf.copy()
            for key in ('key', 'action', 'per_file', 'files'):
                del args[key]

            parser.check_args(**args)


NON_MATCH_VALUES = (None, [], False)
EMPTY_VALUES = (None, [])


def parse_results(test, results):
    """
    :param pavilion.pav_test.PavTest test: The pavilion test run to gather
    results for.
    :param dict results: The dictionary of default result values.
    :return: The final results dictionary.
    """

    parser_configs = test.config['results']

    # A list of keys with duplicates already reported on, so we don't
    # report such errors multiple times.
    per_error_keys = []
    errors = []

    # Get the results for each of the parsers specified.
    for parser_name in parser_configs.keys():
        # This is almost guaranteed to work, as the config wouldn't
        # have validated otherwise.
        parser = get_plugin(parser_name)

        # Each parser has a list of configs. Process each of them.
        for rconf in parser_configs[parser_name]:

            # Grab these for local use.
            action = rconf['action']
            key = rconf['key']
            globs = rconf['files']
            per_file = rconf['per_file']

            try:
                # These config items are used here, but not expected by the
                # parsers themselves.
                args = rconf.copy()
                for k in 'key', 'files', 'action', 'per_file':
                    del args[k]
            except KeyError as err:
                raise ResultParserError(
                    "Invalid config for result parser '{}': {}"
                    .format(parser_name, err))

            # The per-file results for this parser
            presults = OrderedDict()

            # Find all the files we'll be parsing.
            paths = []
            for file_glob in globs:
                if not file_glob.startswith('/'):
                    file_glob = '{}/build/{}'.format(test.path, file_glob)

                for path in glob.glob(file_glob):
                    paths.append(Path(path))

            # Apply the result parser to each file we're parsing.
            # Handle the results according to the 'action' config attribute.
            for path in paths:
                try:
                    if parser.open_mode is None:
                        res = parser(test, path, **args)
                    else:
                        with path.open(parser.open_mode) as file:
                            res = parser(test, file, **args)
                except (IOError, PermissionError, OSError) as err:
                    errors.append({
                        'result_parser': parser_name,
                        'file': path,
                        'key': key,
                        'msg': "Error reading file: {}".format(err)})
                    continue
                except Exception as err:  # pylint: disable=W0703
                    errors.append({
                        'result_parser': parser_name,
                        'file': path,
                        'key': key,
                        'msg': "Unexpected Error: {}".format(err)})
                    continue

                # The result key is always true/false. It's ACTION_TRUE by
                # default.
                if (key == 'result' and
                        action not in (ACTION_FALSE, ACTION_TRUE)):
                    action = ACTION_TRUE

                if action == ACTION_STORE:
                    # Simply store the whole result.
                    presults[path] = res
                elif action == ACTION_TRUE:
                    # Any non-null/empty value is true
                    presults[path] = res not in NON_MATCH_VALUES
                elif action == ACTION_FALSE:
                    # Any null/empty value is false
                    presults[path] = res in NON_MATCH_VALUES
                elif action == ACTION_COUNT:
                    # Count the returned items.
                    if isinstance(res, (list, tuple)):
                        presults[path] = len(res)
                    elif res not in NON_MATCH_VALUES:
                        presults[path] = 1
                    else:
                        presults[path] = 0
                else:
                    raise ResultParserError(
                        "Invalid action for result parser '{}': {}"
                        .format(parser_name, action))

            # Combine the results of all the files given according to the
            # 'per_file' config attribute.
            if per_file in (PER_FIRST, PER_LAST):
                # Per first and last find the first non-empty result
                # from all the found files, and uses that.
                # Empty lists (not tuples!) and None are considered empty.
                # See the result parser docs.

                presults = presults.values()

                # Do this backwards, if we want the last one.
                if per_file == PER_LAST:
                    presults = reversed(presults)

                results[key] = None

                for pres in presults:
                    if pres in EMPTY_VALUES:
                        continue

                    # Store the first non-empty item.
                    results[key] = pres

            elif per_file in (PER_NAME, PER_FULLNAME):
                # Store in results under the 'stem' or 'name' key as a dict
                # where each name/stem has a dict with this key and the value.

                if per_file not in results:
                    results[per_file] = dict()

                per_dict = results[per_file]  # type: dict

                for fname, value in presults.items():
                    if per_file == PER_FULLNAME:
                        name = fname.name
                    else:
                        name = fname.stem

                    if name not in per_dict:
                        per_dict[name] = dict()

                    if (key in per_dict[name] and
                            name not in per_error_keys):
                        errors.append({
                            'result_parser': parser_name,
                            'file': fname,
                            'key': key,
                            'msg': "Duplicate file key '{}' matched by {}"
                                   .format(name, per_file)})
                        continue

                    per_dict[name][key] = value

            elif per_file == PER_LIST:
                # Simply put all results together in a list. Values that
                # already are a list extend that list.
                # None values are ignored.

                result_list = list()

                for value in presults.values():
                    if isinstance(value, list):
                        result_list.extend(value)
                    elif value not in EMPTY_VALUES:
                        result_list.append(value)

                results[key] = result_list

            elif per_file == PER_ALL:
                results[key] = all(presults.values())
            elif per_file == PER_ANY:
                results[key] = any(presults.values())
            else:
                raise ResultParserError("Invalid per_file value: {}"
                                        .format(per_file))

    if results['result'] not in (PASS, FAIL):
        if results['result'] is True:
            results['result'] = PASS
        elif results['result'] is False:
            results['result'] = FAIL
        else:
            errors.append({
                'result_parser': None,
                'file': None,
                'key': 'result',
                'msg': "A result parser set the 'result' key to {}, but it must"
                       "be strictly set to True/False (PASS/FAIL)."
                       .format(results['result'])
            })

    results['errors'] = errors

    return results<|MERGE_RESOLUTION|>--- conflicted
+++ resolved
@@ -229,31 +229,6 @@
                     PER_ANY,
                     PER_ALL,
                 ],
-<<<<<<< HEAD
-                help_text="How to save results for multiple file matches.\n"
-                          "  {FIRST} - The result from the first file with a "
-                          "non-empty result. (default)\n"
-                          "  {LAST} - As '{FIRST}', but last result.\n"
-                          "  {FULLNAME} - Store the results on a per file "
-                          "basis under results[<filename>][<key>]\n"
-                          "  {NAME} - As '{FULLNAME}', except use the "
-                          "filename minus extension (foo.bar.log -> foo.bar)\n"
-                          "  {LIST} - Merge all each result and result list "
-                          "into a single list.\n"
-                          "  {ALL} - Use only with the 'store_true' or "
-                          "'store_false' action. Set true if all files had a "
-                          "true result. Note that 0 is a false result.\n"
-                          "  {ANY} - As '{ALL}', but set true if any file had"
-                          "a true result.\n"
-                          .format(
-                            FIRST=PER_FIRST,
-                            LAST=PER_LAST,
-                            FULLNAME=PER_FULLNAME,
-                            NAME=PER_NAME,
-                            LIST=PER_LIST,
-                            ALL=PER_ALL,
-                            ANY=PER_ANY)
-=======
                 help_text=(
                     "How to save results for multiple file matches.\n"
                     "  {FIRST} - The result from the first file with a "
@@ -278,7 +253,6 @@
                         LIST=PER_LIST,
                         ALL=PER_ALL,
                         ANY=PER_ANY))
->>>>>>> ad206109
             ),
         ]
 
