"""Contains the object for tracking multi-threaded builds, along with
the TestBuilder class itself."""

import datetime
import glob
import hashlib
import io
import logging
import os
import shutil
import subprocess
import stat
import tarfile
import threading
import time
import urllib.parse
from collections import defaultdict
from pathlib import Path
from typing import Union, List
from concurrent.futures import ThreadPoolExecutor

from pavilion import dir_db
from pavilion import extract
from pavilion import lockfile
from pavilion import utils
from pavilion import wget
from pavilion.permissions import PermissionsManager
from pavilion.status_file import STATES
from pavilion.test_config.spack import SpackEnvConfig


class TestBuilderError(RuntimeError):
    """Exception raised when builds encounter an error."""


class MultiBuildTracker:
    """Allows for the central organization of multiple build tracker objects.
        :ivar {StatusFile} status_files: The dictionary of status
            files by build.
    """

    def __init__(self, log=True):
        """Setup the build tracker.
       :param bool log: Whether to also log messages in some instances.
        """

        # A map of build tokens to build names
        self.messages = {}
        self.status = {}
        self.status_files = {}
        self.lock = threading.Lock()

        self.logger = None
        if log:
            self.logger = logging.getLogger(__name__)

    def register(self, builder, test_status_file):
        """Register a builder, and get your own build tracker.
        :param TestBuilder builder: The builder object to track.
        :param status_file.StatusFile test_status_file: The status file object
            for the corresponding test.
        :return: A build tracker instance that can be used by builds directly.
        :rtype: BuildTracker
        """

        with self.lock:
            self.status_files[builder] = test_status_file
            self.status[builder] = None
            self.messages[builder] = []

        tracker = BuildTracker(builder, self)
        return tracker

    def update(self, builder, note, state=None, log=None):
        """Add a message for the given builder without changes the status.
        :param TestBuilder builder: The builder object to set the message.
        :param note: The message to set.
        :param str state: A status_file state to set on this builder's status
            file.
        :param int log: A log level for the python logger. If set, also
            log the message to the Pavilion log.
        """

        if state is not None:
            self.status_files[builder].set(state, note)

        now = datetime.datetime.now()

        with self.lock:
            self.messages[builder].append((now, state, note))
            if state is not None:
                self.status[builder] = state

        if log is not None and self.logger:
            self.logger.log(level=log, msg=note)

    def get_notes(self, builder):
        """Return all notes for the given builder.
        :param TestBuilder builder: The test builder object to get notes for.
        :rtype: [str]
        """

        return self.messages[builder]

    def state_counts(self):
        """Return a dictionary of the states across all builds and the number
        of occurrences of each."""
        counts = defaultdict(lambda: 0)
        for state in self.status.values():
            counts[state] += 1

        return counts

    def failures(self):
        """Returns a list of builders that have failed."""
        return [builder for builder in self.status.keys()
                if builder.tracker.failed]


class BuildTracker:
    """Tracks the status updates for a single build."""

    def __init__(self, builder, tracker):
        self.builder = builder
        self.tracker = tracker
        self.failed = False

    def update(self, note, state=None, log=None):
        """Update the tracker for this build with the given note."""

        self.tracker.update(self.builder, note, log=log, state=state)

    def warn(self, note, state=None):
        """Add a note and warn via the logger."""
        self.tracker.update(self.builder, note, log=logging.WARNING,
                            state=state)

    def error(self, note, state=STATES.BUILD_ERROR):
        """Add a note and error via the logger denote as a failure."""
        self.tracker.update(self.builder, note, log=logging.ERROR, state=state)

        self.failed = True

    def fail(self, note, state=STATES.BUILD_FAILED):
        """Denote that the test has failed."""
        self.error(note, state=state)

    def notes(self):
        """Return the notes for this tracker."""
        return self.tracker.get_notes(self.builder)


class TestBuilder:
    """Manages a test build and their organization.

:cvar int _BLOCK_SIZE: Chunk size when reading and hashing files.
:cvar int BUILD_HASH_BYTES: Number of bytes in the build hash (1/2 the
    chars)
:cvar str DEPRECATED: The name of the build deprecation file.
:ivar Path ~.path: The intended location of this build in the build directory.
:ivar Path fail_path: Where this build will be placed if it fails.
:ivar str name: The name of this build.
"""

    _BLOCK_SIZE = 4096*1024

    # We have to worry about hash collisions, but we don't need all the bytes
    # of hash most algorithms give us. The birthday attack math for 64 bits (
    # 8 bytes) of hash and 10 million items yields a collision probability of
    # just 0.00027%. Easily good enough.
    BUILD_HASH_BYTES = 8

    DEPRECATED = ".pav_deprecated_build"
    FINISHED_SUFFIX = '.finished'

    LOG_NAME = "pav_build_log"

    def __init__(self, pav_cfg, test, mb_tracker, build_name=None):
        """Initialize the build object.
        :param pav_cfg: The Pavilion config object
        :param pavilion.test_run.TestRun test: The test run responsible for
        starting this build.
        :param MultiBuildTracker mb_tracker: A thread-safe tracker object for
        keeping info on what the build is doing.
        :param str build_name: The build name, if this is a build that already
        exists.
        :raises TestBuilderError: When the builder can't be initialized.
        """

        if mb_tracker is None:
            mb_tracker = MultiBuildTracker(log=False)
        self.tracker = mb_tracker.register(self, test.status)

        self._pav_cfg = pav_cfg
        self._config = test.config.get('build', {})
        self._group = test.group
        self._umask = test.umask
        self._script_path = test.build_script_path
        self.test = test
        self._timeout = test.build_timeout
        self._timeout_file = test.build_timeout_file

        self._fix_source_path()

        if not test.build_local:
            self.tracker.update(state=STATES.BUILD_DEFERRED,
                                note="Build will run on nodes.")

        if build_name is None:
            self.name = self.name_build()
            self.tracker.update(state=STATES.BUILD_CREATED,
                                note="Builder created.")
        else:
            self.name = build_name

        self.path = pav_cfg.working_dir/'builds'/self.name  # type: Path
        self.tmp_log_path = self.path.with_suffix('.log')
        self.log_path = self.path/self.LOG_NAME
        fail_name = 'fail.{}.{}'.format(self.name, self.test.id)
        self.fail_path = pav_cfg.working_dir/'builds'/fail_name
        self.finished_path = self.path.with_suffix(self.FINISHED_SUFFIX)

        if self._timeout_file is not None:
            self._timeout_file = self.path/self._timeout_file
        else:
            self._timeout_file = self.tmp_log_path

        # Don't allow a file to be written outside of the build context dir.
        files_to_create = self._config.get('create_files')
        if files_to_create:
            for file, contents in files_to_create.items():
                file_path = Path(utils.resolve_path(self.path / file))
                if not utils.dir_contains(file_path,
                                          utils.resolve_path(self.path)):
                    raise TestBuilderError("'create_file: {}': file path"
                                           " outside build context."
                                           .format(file_path))

    def exists(self):
        """Return True if the given build exists."""
        return self.path.exists()

    DOWNLOAD_HASH_SIZE = 13

    def _fix_source_path(self):
        """Create a source path from the url if one wasn't given. These will
        be put in a .downloads directory under test_src."""

        src_path = self._config.get('source_path')
        src_url = self._config.get('source_url')

        if src_path is None and src_url is not None:
            url_hash = hashlib.sha256(src_url.encode()).hexdigest()
            src_path = '.downloads/' + url_hash[:self.DOWNLOAD_HASH_SIZE]
            self._config['source_path'] = src_path

    def log_updated(self) -> Union[float, None]:
        """Return the last time the build log was updated. Simply returns
        None if the log can't be found or read."""

        # The log will be here during the build.
        if self.tmp_log_path.exists():
            try:
                return self.tmp_log_path.stat().st_mtime
            except OSError:
                # This mostly for the race condition, but will also handle
                # any permission problems.
                pass

        # After the build, the log will be here.
        if self.log_path.exists():
            try:
                return self.log_path.stat().st_mtime
            except OSError:
                return None

    def create_build_hash(self):
        """Turn the build config, and everything the build needs, into a hash.
        This includes the build config itself, the source tarball, and all
        extra files."""

        # The hash order is:
        #  - The build script
        #  - The build specificity
        #  - The build group and umask
        #  - The src archive.
        #    - For directories, the mtime (updated to the time of the most
        #      recently updated file) is hashed instead.
        #  - All of the build's 'extra_files'
        #  - All files needed to be created at build time 'create_files'

        hash_obj = hashlib.sha256()

        # Update the hash with the contents of the build script.
        hash_obj.update(self._hash_file(self._script_path, save=False))
        group = self._group.encode() if self._group is not None else b'<def>'
        hash_obj.update(group)
        umask = oct(self._umask).encode() if self._umask is not None \
            else b'<def>'
        hash_obj.update(umask)

        specificity = self._config.get('specificity', '')
        hash_obj.update(specificity.encode('utf8'))

        # Update the source and get the final source path.
        src_path = self._update_src()

        if src_path is not None:
            if src_path.is_file():
                hash_obj.update(self._hash_file(src_path))
            elif src_path.is_dir():
                hash_obj.update(self._hash_dir(src_path))
            else:
                raise TestBuilderError(
                    "Invalid src location {}."
                    .format(src_path))

        # Hash extra files.
        for extra_file in self._config.get('extra_files', []):
            extra_file = Path(extra_file)
            full_path = self._find_file(extra_file, Path('test_src'))

            if full_path is None:
                raise TestBuilderError(
                    "Could not find extra file '{}'"
                    .format(extra_file))
            elif full_path.is_file():
                hash_obj.update(self._hash_file(full_path))
            elif full_path.is_dir():
                self._date_dir(full_path)
                hash_obj.update(self._hash_dir(full_path))
            else:
                raise TestBuilderError(
                    "Extra file '{}' must be a regular file or directory."
                    .format(extra_file))

        # Hash created build files. These files are generated at build time in
        # the test's build directory but we need the contents of these files
        # hashed before build time. Thus, we include a hash of each file
        # consisting of the filename (including path) and it's contents via
        # IOString object.
        files_to_create = self._config.get('create_files')
        if files_to_create:
            for file, contents in files_to_create.items():
                io_contents = io.StringIO()
                io_contents.write("{}\n".format(file))
                for line in contents:
                    io_contents.write("{}\n".format(line))
                hash_obj.update(self._hash_io(io_contents))
                io_contents.close()

        hash_obj.update(self._config.get('specificity', '').encode())

        return hash_obj.hexdigest()[:self.BUILD_HASH_BYTES * 2]

    def name_build(self):
        """Search for the first non-deprecated version of this build (whether
        or not it exists) and name the build for it."""

        bhash = self.create_build_hash()

        builds_dir = self._pav_cfg.working_dir/'builds'
        version = 1
        base_name = bhash[:self.BUILD_HASH_BYTES*2]
        name = base_name
        path = builds_dir/name

        while path.exists() and (path/self.DEPRECATED).exists():
            version += 1
            name = '{base}-{version}'.format(base=base_name, version=version)
            path = builds_dir/name

        return name

    def rename_build(self):
        """Rechecks deprecation and updates the build name."""

        self.name = self.name_build()
        self.path = self._pav_cfg.working_dir/'builds'/self.name  # type: Path
        fail_name = 'fail.{}.{}'.format(self.name, self.test.id)
        self.fail_path = self._pav_cfg.working_dir/'builds'/fail_name
        self.finished_path = self.path.with_suffix(self.FINISHED_SUFFIX)

    def deprecate(self):
        """Deprecate this build, so that it will be rebuilt if any other
        test run wants to use it."""

        deprecated_path = self.path/self.DEPRECATED
        deprecated_path.touch()

    def _update_src(self):
        """Retrieve and/or check the existence of the files needed for the
            build. This can include pulling from URL's.
        :returns: src_path, extra_files
        """

        src_path = self._config.get('source_path')
        if src_path is None:
            # There is no source to do anything with.
            return None

        try:
            src_path = Path(src_path)
        except ValueError as err:
            raise TestBuilderError(
                "The source path must be a valid unix path, either relative "
                "or absolute, got '{}':\n{}"
                .format(src_path, err.args[0]))

        found_src_path = self._find_file(src_path, 'test_src')

        src_url = self._config.get('source_url')
        src_download = self._config.get('source_download')

        if (src_url is not None
                and ((src_download == 'missing' and found_src_path is None)
                     or src_download == 'latest')):

            # Make sure we have the library support to perform a download.
            missing_libs = wget.missing_libs()
            if missing_libs:
                raise TestBuilderError(
                    "The dependencies needed for remote source retrieval "
                    "({}) are not available on this system. Please provide "
                    "your test source locally."
                    .format(', '.join(missing_libs)))

            if not src_path.is_absolute():
                dwn_dest = self.test.suite_path.parents[1]/'test_src'/src_path
            else:
                dwn_dest = src_path

            if not src_path.parent.exists():
                try:
                    src_path.parent.mkdir(parents=True)
                except OSError as err:
                    raise TestBuilderError(
                        "Could not create parent directory to place "
                        "downloaded source:\n{}".format(err.args[0]))

            self.tracker.update("Updating source at '{}'."
                                .format(found_src_path),
                                STATES.BUILDING)

            try:
                wget.update(self._pav_cfg, src_url, dwn_dest)
            except wget.WGetError as err:
                raise TestBuilderError(
                    "Could not retrieve source from the given url '{}':\n{}"
                    .format(src_url, err.args[0]))

            return dwn_dest

        if found_src_path is None:
            raise TestBuilderError(
                "Could not find source '{}'".format(src_path.as_posix()))

        if found_src_path.is_dir():
            # For directories, update the directories mtime to match the
            # latest mtime in the entire directory.
            self._date_dir(found_src_path)
            return found_src_path

        elif found_src_path.is_file():
            # For static files, we'll end up just hashing the whole thing.
            return found_src_path

        else:
            raise TestBuilderError(
                "Source location '{}' points to something unusable."
                .format(found_src_path))

    def build(self, cancel_event=None):
        """Perform the build if needed, do a soft-link copy of the build
        directory into our test directory, and note that we've used the given
        build.
        :param threading.Event cancel_event: Allows builds to tell each other
        to die.
        :return: True if these steps completed successfully.
        """

        # Only try to do the build if it doesn't already exist and is finished.
        if not self.finished_path.exists():
            # Make sure another test doesn't try to do the build at
            # the same time.
            # Note cleanup of failed builds HAS to occur under this lock to
            # avoid a race condition, even though it would be way simpler to
            # do it in .build()
            self.tracker.update(
                state=STATES.BUILD_WAIT,
                note="Waiting on lock for build {}.".format(self.name))
            lock_path = self.path.with_suffix('.lock')
            with lockfile.LockFile(lock_path,
                                   group=self._pav_cfg.shared_group)\
                    as lock:
                # Make sure the build wasn't created while we waited for
                # the lock.
                if not self.finished_path.exists():
                    self.tracker.update(
                        state=STATES.BUILDING,
                        note="Starting build {}.".format(self.name))

                    # If the build directory exists, we're assuming there was
                    # an incomplete build at this point.
                    if self.path.exists():
                        self.tracker.warn(
                            "Build lock acquired, but build exists that was "
                            "not marked as finished. Deleting...")
                        try:
                            shutil.rmtree(self.path)
                        except OSError as err:
                            self.tracker.error(
                                "Could not remove unfinished build.\n{}"
                                .format(err.args[0]))
                            return False

                    # Attempt to perform the actual build, this shouldn't
                    # raise an exception unless something goes terribly
                    # wrong.
                    # This will also set the test status for
                    # non-catastrophic cases.
                    with PermissionsManager(self.path, self._group,
                                            self._umask):
                        if not self._build(self.path, cancel_event, lock=lock):

                            try:
                                self.path.rename(self.fail_path)
                            except FileNotFoundError as err:
                                self.tracker.error(
                                    "Failed to move build {} from {} to "
                                    "failure path {}: {}"
                                    .format(self.name, self.path,
                                            self.fail_path, err))
                                self.fail_path.mkdir()
                            if cancel_event is not None:
                                cancel_event.set()

                            return False

                    # Make a file with the test id of the building test.
                    built_by_path = self.path / '.built_by'
                    try:
                        with PermissionsManager(built_by_path, self._group,
                                                self._umask | 0o222), \
                                built_by_path.open('w') as built_by:
                            built_by.write(str(self.test.id))
                    except OSError:
                        self.tracker.warn("Could not create built_by file.")

                    try:
                        with PermissionsManager(self.finished_path,
                                                self._group, self._umask):
                            self.finished_path.touch()
                    except OSError:
                        self.tracker.warn("Could not touch '<build>.finished' "
                                          "file.")

                else:
                    self.tracker.update(
                        state=STATES.BUILD_REUSED,
                        note="Build {s.name} created while waiting for build "
                             "lock.".format(s=self))
        else:
            self.tracker.update(
                note=("Test {s.name} run {s.test.id} reusing build."
                      .format(s=self)),
                state=STATES.BUILD_REUSED)

        return True

<<<<<<< HEAD
    def create_spack_env(self, spack_config, build_dir):
        """Creates a spack.yaml file in the build dir, so that each unique
        build can activate it's own spack environment."""

        spack_path = self._pav_cfg['spack_path']
        spack_dir = spack_path/'opt'/'spack'

        # Set up upstreams, will always have 'main', so that builds in the
        # global spack instance can be reused.
        upstreams = {
            'main': {
                'install_tree': spack_dir
            }
        }
        upstreams.update(spack_config.get('upstreams', {}))

        # Set the spack env based on the passed spack_config and build_dir.
        config = {
            'spack': {
                'config': {
                    # New spack installs will be built in the specified
                    # build_dir.
                    'install_tree': str(build_dir/'spack_installs'),
                    'install_path_scheme': "{name}-{version}-{hash}",
                    'build_jobs': spack_config.get('build_jobs', 6)
                },
                'mirrors': spack_config.get('mirrors', {}),
                'repos': spack_config.get('repos', []),
                'upstreams': upstreams,
            },
        }

        # Create the spack.yaml file with the updated configs.
        spack_env_config = build_dir/'spack.yaml'
        with open(spack_env_config.as_posix(), "w+") as spack_env_file:
            SpackEnvConfig().dump(spack_env_file, values=config,)

    def _build(self, build_dir, cancel_event):
=======
    def _build(self, build_dir, cancel_event, lock: lockfile.LockFile = None):
>>>>>>> 37a4659e
        """Perform the build. This assumes there actually is a build to perform.
        :param Path build_dir: The directory in which to perform the build.
        :param threading.Event cancel_event: Event to signal that the build
            should stop.
        :param lock: The lockfile object. This will need to be refreshed to
            keep it from expiring.
        :returns: True or False, depending on whether the build appears to have
            been successful.
        """

        try:
            future = ThreadPoolExecutor().submit(
                self._setup_build_dir,
                build_dir)
            while future.running():
                time.sleep(lock.SLEEP_PERIOD)
                lock.renew()
            # Raise any errors raised by the thread.
            future.result()
        except TestBuilderError as err:
            self.tracker.error(
                note=("Error setting up build directory '{}': {}"
                      .format(build_dir, err)))
            return False

        # Generate an anonymous spack environment for a new build.
        spack_config = self.test.config.get('spack', {})
        if self.test.spack_enabled():
            self.create_spack_env(spack_config, build_dir)

        try:
            # Do the build, and wait for it to complete.
            with self.tmp_log_path.open('w') as build_log:
                # Build scripts take the test id as a first argument.
                cmd = [self._script_path.as_posix(), str(self.test.id)]
                proc = subprocess.Popen(cmd,
                                        cwd=build_dir.as_posix(),
                                        stdout=build_log,
                                        stderr=build_log)

                result = None
                timeout = self._timeout
                while result is None:
                    try:
                        result = proc.wait(timeout=1)
                    except subprocess.TimeoutExpired:
                        lock.renew()
                        if self._timeout_file.exists():
                            timeout_file = self._timeout_file
                        else:
                            timeout_file = self.tmp_log_path

                        try:
                            timeout = max(
                                timeout,
                                timeout_file.stat().st_mtime + self._timeout)
                        except OSError:
                            pass

                        # Has the output file changed recently?
                        if time.time() > timeout:
                            # Give up on the build, and call it a failure.
                            proc.kill()
                            cancel_event.set()
                            self.tracker.fail(
                                state=STATES.BUILD_TIMEOUT,
                                note="Build timed out after {} seconds."
                                .format(self._timeout))
                            return False

                        if cancel_event is not None and cancel_event.is_set():
                            proc.kill()
                            self.tracker.update(
                                state=STATES.ABORTED,
                                note="Build canceled due to other builds "
                                     "failing.")
                            return False

        except subprocess.CalledProcessError as err:
            if cancel_event is not None:
                cancel_event.set()
            self.tracker.error(
                note="Error running build process: {}".format(err))
            return False

        except (IOError, OSError) as err:
            if cancel_event is not None:
                cancel_event.set()

            self.tracker.error(
                note="Error that's probably related to writing the "
                     "build output: {}".format(err))
            return False
        finally:
            try:
                self.tmp_log_path.rename(build_dir/self.LOG_NAME)
            except OSError as err:
                self.tracker.warn(
                    "Could not move build log from '{}' to final location "
                    "'{}': {}"
                    .format(self.tmp_log_path, build_dir, err))

        try:
            self._fix_build_permissions(build_dir)
        except OSError as err:
            self.tracker.warn("Error fixing build permissions: %s".format(err))

        if result != 0:
            if cancel_event is not None:
                cancel_event.set()
            self.tracker.fail(
                note="Build returned a non-zero result.")
            return False
        else:

            self.tracker.update(
                state=STATES.BUILD_DONE,
                note="Build completed successfully.")
            return True

    TAR_SUBTYPES = (
        'gzip',
        'x-gzip',
        'x-bzip2',
        'x-xz',
        'x-tar',
        'x-lzma',
    )

    def _setup_build_dir(self, dest):
        """Setup the build directory, by extracting or copying the source
            and any extra files.
        :param dest: Path to the intended build directory. This is generally a
        temporary location.
        :return: None
        """

        raw_src_path = self._config.get('source_path')
        if raw_src_path is None:
            src_path = None
        else:
            src_path = self._find_file(Path(raw_src_path), 'test_src')
            if src_path is None:
                raise TestBuilderError("Could not find source file '{}'"
                                       .format(raw_src_path))

            # Resolve any softlinks to get the real file.
            src_path = src_path.resolve()

        if src_path is None:
            # If there is no source archive or data, just make the build
            # directory.
            dest.mkdir()

        elif src_path.is_dir():
            # Recursively copy the src directory to the build directory.
            self.tracker.update(
                state=STATES.BUILDING,
                note=("Copying source directory {} for build {} "
                      "as the build directory."
                      .format(src_path, dest)))

            shutil.copytree(src_path.as_posix(),
                            dest.as_posix(),
                            symlinks=True)

        elif src_path.is_file():
            # Handle decompression of a stream compressed file. The interfaces
            # for the libs are all the same; we just have to choose the right
            # one to use. Zips are handled as an archive, below.
            category, subtype = utils.get_mime_type(src_path)

            if category == 'application' and subtype in self.TAR_SUBTYPES:

                if tarfile.is_tarfile(src_path.as_posix()):
                    self.tracker.update(
                        state=STATES.BUILDING,
                        note=("Extracting tarfile {} for build {}"
                              .format(src_path, dest)))
                    extract.extract_tarball(src_path, dest)
                else:
                    self.tracker.update(
                        state=STATES.BUILDING,
                        note=(
                            "Extracting {} file {} for build {} into the "
                            "build directory."
                            .format(subtype, src_path, dest)))
                    extract.decompress_file(src_path, dest, subtype)
            elif category == 'application' and subtype == 'zip':
                self.tracker.update(
                    state=STATES.BUILDING,
                    note=("Extracting zip file {} for build {}."
                          .format(src_path, dest)))
                extract.unzip_file(src_path, dest)

            else:
                # Finally, simply copy any other types of files into the build
                # directory.
                self.tracker.update(
                    state=STATES.BUILDING,
                    note="Copying file {} for build {} into the build "
                         "directory.".format(src_path, dest))

                copy_dest = dest / src_path.name
                try:
                    dest.mkdir()
                    shutil.copy(src_path.as_posix(), copy_dest.as_posix())
                except OSError as err:
                    raise TestBuilderError(
                        "Could not copy test src '{}' to '{}': {}"
                        .format(src_path, dest, err))

        # Create build time file(s).
        files_to_create = self._config.get('create_files')
        if files_to_create:
            for file, contents in files_to_create.items():
                file_path = Path(utils.resolve_path(dest / file))
                # Do not allow file to clash with existing directory.
                if file_path.is_dir():
                    raise TestBuilderError("'create_file: {}' clashes with"
                                           " existing directory in test source."
                                           .format(str(file_path)))
                dirname = file_path.parent
                (dest / dirname).mkdir(parents=True, exist_ok=True)
                with file_path.open('w') as file_:
                    for line in contents:
                        file_.write("{}\n".format(line))

        # Now we just need to copy over all of the extra files.
        for extra in self._config.get('extra_files', []):
            extra = Path(extra)
            path = self._find_file(extra, 'test_src')
            final_dest = dest / path.name
            try:
                shutil.copy(path.as_posix(), final_dest.as_posix())
            except OSError as err:
                raise TestBuilderError(
                    "Could not copy extra file '{}' to dest '{}': {}"
                    .format(path, dest, err))

    def copy_build(self, dest):
        """Copy the build (using 'symlink' copying to the destination.

        :param Path dest: Where to copy the build to.
        :returns: True on success, False on failure
        """

        do_copy = set()
        copy_globs = self._config.get('copy_files', [])
        for copy_glob in copy_globs:
            final_glob = self.path.as_posix() + '/' + copy_glob
            blob = glob.glob(final_glob, recursive=True)
            if not blob:
                avail = '\n'.join(glob.glob(final_glob.rsplit('/')[0]))
                self.tracker.error(
                    state=STATES.BUILD_ERROR,
                    note=("Could not perform build copy. Files meant to be "
                          "fully copied (rather than symlinked) could not be "
                          "found:\n"
                          "base_glob: {}\n"
                          "full_glob: {}\n"
                          "These files were available in the top glob dir:\n"
                          "{}"
                          .format(copy_glob, final_glob, avail)))
                return False

            do_copy.update(blob)

        def maybe_symlink_copy(src, dst):
            """Makes a symlink from src to dst, unless the file is in
            the list of files to do a regular copy on.
            """

            if src in do_copy:
                # Actually copy files that were explicitly asked for.
                cpy_path = shutil.copy2(src, dst, follow_symlinks=True)
                base_mode = os.stat(cpy_path).st_mode
                os.chmod(cpy_path, base_mode | stat.S_IWUSR | stat.S_IWGRP)
                return cpy_path
            else:
                src = os.path.realpath(src)
                return os.symlink(src, dst)

        # Perform a symlink copy of the original build directory into our test
        # directory.
        try:
            shutil.copytree(self.path.as_posix(),
                            dest.as_posix(),
                            symlinks=True,
                            copy_function=maybe_symlink_copy)
        except OSError as err:
            self.tracker.error(
                state=STATES.BUILD_ERROR,
                note=("Could not perform the build directory copy: {}"
                      .format(err)))
            return False

        # Touch the original build directory, so that we know it was used
        # recently.
        try:
            now = time.time()
            os.utime(self.path.as_posix(), (now, now))
        except OSError as err:
            self.tracker.warn(
                "Could not update timestamp on build directory '%s': %s"
                .format(self.path, err))

        return True

    def _fix_build_permissions(self, root_path):
        """The files in a build directory should never be writable, but
            directories should be. Users are thus allowed to delete build
            directories and their files, but never modify them. Additions,
            deletions within test build directories will effect the soft links,
            not the original files themselves. (This applies both to owner and
            group).
        :raises OSError: If we lack permissions or something else goes wrong."""

        # We rely on the umask to handle most restrictions.
        # This just masks out the write bits.
        file_mask = 0o222 | self._umask

        # We shouldn't have to do anything to directories, they should have
        # the correct permissions already.
        for path, dirs, files in os.walk(root_path.as_posix()):
            path = Path(path)
            for file in files:
                file_path = path/file
                file_stat = file_path.stat()
                file_path.chmod(file_stat.st_mode & ~file_mask)

    @classmethod
    def _hash_dict(cls, mapping):
        """Create a hash from the keys and items in 'mapping'. Keys are
            processed in order. Can handle lists and other dictionaries as
            values.
        :param dict mapping: The dictionary to hash.
        """

        hash_obj = hashlib.sha256()

        for key in sorted(mapping.keys()):
            hash_obj.update(str(key).encode())

            val = mapping[key]

            if isinstance(val, str):
                hash_obj.update(val.encode())
            elif isinstance(val, list):
                for item in val:
                    hash_obj.update(item.encode())
            elif isinstance(val, dict):
                hash_obj.update(cls._hash_dict(val))

        return hash_obj.digest()

    def _hash_file(self, path, save=True):
        """Hash the given file (which is assumed to exist).
        :param Path path: Path to the file to hash.
        """

        stat = path.stat()
        hash_fn = path.with_name('.' + path.name + '.hash')

        # Read the has from the hashfile as long as it was created after
        # our test source's last update.
        if hash_fn.exists() and hash_fn.stat().st_mtime > stat.st_mtime:
            try:
                with hash_fn.open('rb') as hash_file:
                    return hash_file.read()
            except OSError:
                pass

        hash_obj = hashlib.sha256()

        with path.open('rb') as file:
            chunk = file.read(self._BLOCK_SIZE)
            while chunk:
                hash_obj.update(chunk)
                chunk = file.read(self._BLOCK_SIZE)

        file_hash = hash_obj.digest()

        if save:
            # This should all be under the build lock.
            with PermissionsManager(hash_fn, self._group, self._umask), \
                    hash_fn.open('wb') as hash_file:
                hash_file.write(file_hash)

        return file_hash

    @classmethod
    def _hash_io(cls, contents):
        """Hash the given file in IOString format.
        :param IOString contents: file name (as relative path to build
                                  directory) and file contents to hash."""

        hash_obj = hashlib.sha256()
        chunk = contents.read(cls._BLOCK_SIZE)
        while chunk:
            hash_obj.update(chunk)
            chunk = contents.read(cls._BLOCK_SIZE)

        return hash_obj.digest()

    @staticmethod
    def _hash_dir(path):
        """Instead of hashing the files within a directory, we just create a
            'hash' based on it's name and mtime, assuming we've run _date_dir
            on it before hand. This produces an arbitrary string, not a hash.
        :param Path path: The path to the directory.
        :returns: The 'hash'
        """

        dir_stat = path.stat()
        return '{} {:0.5f}'.format(path, dir_stat.st_mtime).encode()

    @staticmethod
    def _isurl(url):
        """Determine if the given path is a url."""
        parsed = urllib.parse.urlparse(url)
        return parsed.scheme != ''

    def _find_file(self, file: Path, sub_dir=None) -> Union[Path, None]:
        """Look for the given file and return a full path to it. Relative paths
        are searched for in all config directories under 'test_src'.

:param file: The path to the file.
:param str sub_dir: The subdirectory in each config directory in which to
    search.
:returns: The full path to the found file, or None if no such file
    could be found.
"""

        if file.is_absolute():
            if file.exists():
                return file
            else:
                return None

        # Assemble a potential location from each config dir.
        for config_dir in self._pav_cfg.config_dirs:
            path = config_dir
            if sub_dir is not None:
                path = path/sub_dir
            path = path/file

            if path.exists():
                return path

        return None

    @staticmethod
    def _date_dir(base_path):
        """Update the mtime of the given directory or path to the the latest
        mtime contained within.
        :param Path base_path: The root of the path to evaluate.
        """

        src_stat = base_path.stat()
        latest = src_stat.st_mtime

        for path in utils.flat_walk(base_path):
            dir_stat = path.stat()
            if dir_stat.st_mtime > latest:
                latest = dir_stat.st_mtime

        if src_stat.st_mtime != latest:
            os.utime(base_path.as_posix(), (src_stat.st_atime, latest))

    def __hash__(self):
        """Having a comparison operator breaks hashing."""
        return id(self)

    def __eq__(self, other):
        if not isinstance(other, TestBuilder):
            raise ValueError("Can only compare a builder instance with another"
                             "builder instance.")

        compare_keys = [
            'name',
            '_timeout',
            '_script_path',
            'path',
            'fail_path'
        ]

        if self is other:
            return True

        compares = [getattr(self, key) == getattr(other, key)
                    for key in compare_keys]
        return all(compares)


def _get_used_build_paths(tests_dir: Path) -> set:
    """Generate a set of all build paths currently used by one or more test
    runs."""

    used_builds = set()

    for path in dir_db.select(tests_dir)[0]:
        build_origin_symlink = path/'build_origin'
        build_origin = None
        if (build_origin_symlink.exists() and
            build_origin_symlink.is_symlink() and
                utils.resolve_path(build_origin_symlink).exists()):
            build_origin = build_origin_symlink.resolve()

        if build_origin is not None:
            used_builds.add(build_origin.name)

    return used_builds


def delete_unused(tests_dir: Path, builds_dir: Path, verbose: bool = False) \
        -> (int, List[str]):
    """Delete all the build directories, that are unused by any test run.

    :param tests_dir: The test_runs directory path object.
    :param builds_dir: The builds directory path object.
    :param verbose: Print

    :return int count: The number of builds that were removed.

    """

    used_build_paths = _get_used_build_paths(tests_dir)

    def filter_builds(build_path: Path) -> bool:
        """Return whether a build is not used."""
        return build_path.name not in used_build_paths

    count = 0

    lock_path = builds_dir.with_suffix('.lock')
    msgs = []
    with lockfile.LockFile(lock_path) as lock:
        for path in dir_db.select(builds_dir, filter_builds, fn_base=16)[0]:
            lock.renew()
            try:
                shutil.rmtree(path.as_posix())
                path.with_suffix(TestBuilder.FINISHED_SUFFIX).unlink()
            except OSError as err:
                msgs.append("Could not remove build {}: {}"
                            .format(path, err))
                continue
            count += 1
            if verbose:
                msgs.append('Removed build {}.'.format(path.name))

    return count, msgs<|MERGE_RESOLUTION|>--- conflicted
+++ resolved
@@ -568,7 +568,6 @@
 
         return True
 
-<<<<<<< HEAD
     def create_spack_env(self, spack_config, build_dir):
         """Creates a spack.yaml file in the build dir, so that each unique
         build can activate it's own spack environment."""
@@ -606,10 +605,7 @@
         with open(spack_env_config.as_posix(), "w+") as spack_env_file:
             SpackEnvConfig().dump(spack_env_file, values=config,)
 
-    def _build(self, build_dir, cancel_event):
-=======
     def _build(self, build_dir, cancel_event, lock: lockfile.LockFile = None):
->>>>>>> 37a4659e
         """Perform the build. This assumes there actually is a build to perform.
         :param Path build_dir: The directory in which to perform the build.
         :param threading.Event cancel_event: Event to signal that the build
